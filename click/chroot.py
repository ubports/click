# Copyright (C) 2013 Canonical Ltd.
# Authors: Colin Watson <cjwatson@ubuntu.com>,
#          Brian Murray <brian@ubuntu.com>
#
# This program is free software: you can redistribute it and/or modify
# it under the terms of the GNU General Public License as published by
# the Free Software Foundation; version 3 of the License.
#
# This program is distributed in the hope that it will be useful,
# but WITHOUT ANY WARRANTY; without even the implied warranty of
# MERCHANTABILITY or FITNESS FOR A PARTICULAR PURPOSE.  See the
# GNU General Public License for more details.
#
# You should have received a copy of the GNU General Public License
# along with this program.  If not, see <http://www.gnu.org/licenses/>.

"""Chroot management for building Click packages."""

from __future__ import print_function

__metaclass__ = type
__all__ = [
    "ClickChroot",
    "ClickChrootException",
    ]


import os
import pwd
import shutil
import stat
import subprocess


framework_base = {
    "ubuntu-sdk-13.10": "ubuntu-sdk-13.10",
    "ubuntu-sdk-14.04-html-dev1": "ubuntu-sdk-14.04",
    "ubuntu-sdk-14.04-papi-dev1": "ubuntu-sdk-14.04",
    "ubuntu-sdk-14.04-qml-dev1": "ubuntu-sdk-14.04",
    }


framework_series = {
    "ubuntu-sdk-13.10": "saucy",
    "ubuntu-sdk-14.04": "trusty",
    }


# Please keep the lists of package names sorted.
extra_packages = {
    "ubuntu-sdk-13.10": [
        "libqt5opengl5-dev:TARGET",
        "libqt5svg5-dev:TARGET",
        "libqt5v8-5-dev:TARGET",
        "libqt5webkit5-dev:TARGET",
        "libqt5xmlpatterns5-dev:TARGET",
        "qt3d5-dev:TARGET",
        "qt5-default:TARGET",
        "qt5-qmake:TARGET",
        "qtbase5-dev:TARGET",
        "qtdeclarative5-dev:TARGET",
        "qtmultimedia5-dev:TARGET",
        "qtquick1-5-dev:TARGET",
        "qtscript5-dev:TARGET",
        "qtsensors5-dev:TARGET",
        "qttools5-dev:TARGET",
        ],
    "ubuntu-sdk-14.04": [
        "cmake",
        "libqt5svg5-dev:TARGET",
        "libqt5webkit5-dev:TARGET",
        "libqt5xmlpatterns5-dev:TARGET",
        "qt3d5-dev:TARGET",
        "qt5-default:TARGET",
        "qtbase5-dev:TARGET",
        "qtdeclarative5-dev:TARGET",
        "qtdeclarative5-dev-tools",
        "qtlocation5-dev:TARGET",
        "qtmultimedia5-dev:TARGET",
        "qtscript5-dev:TARGET",
        "qtsensors5-dev:TARGET",
        "qttools5-dev:TARGET",
        "qttools5-dev-tools:TARGET",
        ],
    }


primary_arches = ["amd64", "i386"]


class ClickChrootException(Exception):
    pass


class ClickChroot:
<<<<<<< HEAD
    def __init__(self, target_arch, framework, name=None, series=None):
=======
    def __init__(self, target_arch, framework, name=None, series=None, session=None):
        if name is None:
            name = "click"
        if series is None:
            series = framework_series[framework]
>>>>>>> 9377d102
        self.target_arch = target_arch
        self.framework = framework
        if name is None:
            name = "click"
        self.name = name
        if series is None:
            series = framework_series[self.framework_base]
        self.series = series
        self.session = session
        self.native_arch = subprocess.check_output(
            ["dpkg", "--print-architecture"],
            universal_newlines=True).strip()
        self.chroots_dir = "/var/lib/schroot/chroots"
        # this doesn't work because we are running this under sudo
        if 'DEBOOTSTRAP_MIRROR' in os.environ:
            self.archive = os.environ['DEBOOTSTRAP_MIRROR']
        else:
            self.archive = "http://archive.ubuntu.com/ubuntu"
        if "SUDO_USER" in os.environ:
            self.user = os.environ["SUDO_USER"]
        elif "PKEXEC_UID" in os.environ:
            self.user = pwd.getpwuid(int(os.environ["PKEXEC_UID"])).pw_name
        else:
            self.user = pwd.getpwuid(os.getuid()).pw_name
        self.dpkg_architecture = self._dpkg_architecture()

    def _dpkg_architecture(self):
        dpkg_architecture = {}
        command = ["dpkg-architecture", "-a%s" % self.target_arch]
        env = dict(os.environ)
        env["CC"] = "true"
        lines = subprocess.check_output(
            command, env=env, universal_newlines=True).splitlines()
        for line in lines:
            try:
                key, value = line.split("=", 1)
            except ValueError:
                continue
            dpkg_architecture[key] = value
        return dpkg_architecture

    def _generate_sources(self, series, native_arch, target_arch, components):
        ports_mirror = "http://ports.ubuntu.com/ubuntu-ports"
        pockets = ['%s' % series]
        for pocket in ['updates', 'security']:
            pockets.append('%s-%s' % (series, pocket))
        sources = []
        if target_arch not in primary_arches:
            for pocket in pockets:
                sources.append("deb [arch=%s] %s %s %s" %
                               (target_arch, ports_mirror, pocket, components))
                sources.append("deb-src %s %s %s" %
                               (ports_mirror, pocket, components))
        if native_arch in primary_arches:
            for pocket in pockets:
                sources.append("deb [arch=%s] %s %s %s" %
                               (native_arch, self.archive, pocket, components))
                sources.append("deb-src %s %s %s" %
                               (self.archive, pocket, components))
        return sources

    @property
    def framework_base(self):
        return framework_base[self.framework]

    @property
    def full_name(self):
        return "%s-%s-%s" % (self.name, self.framework_base, self.target_arch)

    @property
    def full_session_name(self):
        return "%s-%s" % (self.full_name, self.session)

    def exists(self):
        command = ["schroot", "-c", self.full_name, "-i"]
        with open("/dev/null", "w") as devnull:
            return subprocess.call(
                command, stdout=devnull, stderr=devnull) == 0

    def create(self):
        if self.exists():
            raise ClickChrootException(
                "Chroot %s already exists" % self.full_name)
        components = ["main", "restricted", "universe", "multiverse"]
        mount = "%s/%s" % (self.chroots_dir, self.full_name)
        proxy = None
        if not proxy and "http_proxy" in os.environ:
            proxy = os.environ["http_proxy"]
        if not proxy:
            proxy = subprocess.check_output(
                'unset x; eval "$(apt-config shell x Acquire::HTTP::Proxy)"; echo "$x"',
                shell=True, universal_newlines=True).strip()
        target_tuple = self.dpkg_architecture["DEB_HOST_GNU_TYPE"]
        build_pkgs = [
            "build-essential", "fakeroot",
            "apt-utils", "g++-%s" % target_tuple,
            "pkg-config-%s" % target_tuple, "cmake",
            "dpkg-cross", "libc-dev:%s" % self.target_arch
            ]
        for package in extra_packages.get(self.framework_base, []):
            package = package.replace(":TARGET", ":%s" % self.target_arch)
            build_pkgs.append(package)
        os.makedirs(mount)
        subprocess.check_call([
            "debootstrap",
            "--arch", self.native_arch,
            "--variant=buildd",
            "--components=%s" % ','.join(components),
            self.series,
            mount,
            self.archive
            ])
        sources = self._generate_sources(self.series, self.native_arch,
                                         self.target_arch,
                                         ' '.join(components))
        with open("%s/etc/apt/sources.list" % mount, "w") as sources_list:
            for line in sources:
                print(line, file=sources_list)
        shutil.copy2("/etc/localtime", "%s/etc/" % mount)
        shutil.copy2("/etc/timezone", "%s/etc/" % mount)
        chroot_config = "/etc/schroot/chroot.d/%s" % self.full_name
        with open(chroot_config, "w") as target:
            admin_user = "root"
            print("[%s]" % self.full_name, file=target)
            print("description=Build chroot for click packages on %s" %
                  self.target_arch, file=target)
            for key in ("users", "root-users", "source-root-users"):
                print("%s=%s,%s" % (key, admin_user, self.user), file=target)
            print("type=directory", file=target)
            print("profile=default", file=target)
            print("setup.fstab=click/fstab", file=target)
            print("# Not protocols or services see ", file=target)
            print("# debian bug 557730", file=target)
            print("setup.nssdatabases=sbuild/nssdatabases",
                file=target)
            print("union-type=overlayfs", file=target)
            print("directory=%s" % mount, file=target)
        daemon_policy = "%s/usr/sbin/policy-rc.d" % mount
        with open(daemon_policy, "w") as policy:
            print("#!/bin/sh", file=policy)
            print("while true; do", file=policy)
            print('    case "$1" in', file=policy)
            print("      -*) shift ;;", file=policy)
            print("      makedev) exit 0;;", file=policy)
            print("      x11-common) exit 0;;", file=policy)
            print("      *) exit 101;;", file=policy)
            print("    esac", file=policy)
            print("done", file=policy)
        os.remove("%s/sbin/initctl" % mount)
        os.symlink("%s/bin/true" % mount, "%s/sbin/initctl" % mount)
        finish_script = "%s/finish.sh" % mount
        with open(finish_script, 'w') as finish:
            print("#!/bin/bash", file=finish)
            print("set -e", file=finish)
            if proxy:
                print("mkdir -p /etc/apt/apt.conf.d", file=finish)
                print("cat > /etc/apt/apt.conf.d/99-click-chroot-proxy <<EOF",
                      file=finish)
                print("// proxy settings copied by click chroot", file=finish)
                print('Acquire { HTTP { Proxy "%s"; }; };' % proxy,
                      file=finish)
                print("EOF", file=finish)
            print("# Configure target arch", file=finish)
            print("dpkg --add-architecture %s" % self.target_arch,
                  file=finish)
            print("# Reload package lists", file=finish)
            print("apt-get update || true", file=finish)
            print("# Pull down signature requirements", file=finish)
            print("apt-get -y --force-yes install \
gnupg ubuntu-keyring", file=finish)
            print("# Reload package lists", file=finish)
            print("apt-get update || true", file=finish)
            print("# Disable debconf questions so that automated \
builds won't prompt", file=finish)
            print("echo set debconf/frontend Noninteractive | \
debconf-communicate", file=finish)
            print("echo set debconf/priority critical | \
debconf-communicate", file=finish)
            print("# Install basic build tool set to match buildd",
                  file=finish)
            print("apt-get -y --force-yes install %s"
                  % ' '.join(build_pkgs), file=finish)
            print("# Set up expected /dev entries", file=finish)
            print("if [ ! -r /dev/stdin ];  \
then ln -s /proc/self/fd/0 /dev/stdin;  fi", file=finish)
            print("if [ ! -r /dev/stdout ]; \
then ln -s /proc/self/fd/1 /dev/stdout; fi", file=finish)
            print("if [ ! -r /dev/stderr ]; \
then ln -s /proc/self/fd/2 /dev/stderr; fi", file=finish)
            print("# Clean up", file=finish)
            print("rm /finish.sh", file=finish)
            print("apt-get clean", file=finish)
        os.chmod(finish_script, stat.S_IEXEC)
        command = ["/finish.sh"]
        self.maint(*command)

    def run(self, *args):
        if not self.exists():
            raise ClickChrootException(
                "Chroot %s does not exist" % self.full_name)
        command = ["schroot", "-c"]
        if self.session:
            command.extend([self.full_session_name, "--run-session"])
        else:
            command.append(self.full_name)
        command.extend(["--", "env"])
        for key, value in self.dpkg_architecture.items():
            command.append("%s=%s" % (key, value))
        command.extend(args)
        subprocess.check_call(command)

    def maint(self, *args):
        command = [ "schroot", "-u", "root", "-c" ]
        if self.session:
            command.extend([self.full_session_name, "--run-session"])
        else:
            command.append("source:%s" % self.full_name)
        command.append("--")
        command.extend(args)
        subprocess.check_call(command)

    def install(self, *pkgs):
        if not self.exists():
            raise ClickChrootException(
                "Chroot %s does not exist" % self.full_name)
        self.update()
        command = ["apt-get", "install", "--yes"]
        command.extend(pkgs)
        self.maint(*command)
        self.clean()

    def clean(self):
        command = ["apt-get", "clean"]
        self.maint(*command)

    def update(self):
        command = ["apt-get", "update", "--yes"]
        self.maint(*command)

    def upgrade(self):
        if not self.exists():
            raise ClickChrootException(
                "Chroot %s does not exist" % self.full_name)
        self.update()
        command = ["apt-get", "dist-upgrade", "--yes"]
        self.maint(*command)
        self.clean()

    def destroy(self):
        if not self.exists():
            raise ClickChrootException(
                "Chroot %s does not exist" % self.full_name)
        chroot_config = "/etc/schroot/chroot.d/%s" % self.full_name
        os.remove(chroot_config)
        mount = "%s/%s" % (self.chroots_dir, self.full_name)
        shutil.rmtree(mount)

    def begin_session(self):
        if not self.exists():
            raise ClickChrootException(
                "Chroot %s does not exist" % self.full_name)
        command = ["schroot", "-c", self.full_name, "--begin-session",
                   "--session-name", self.full_session_name]
        subprocess.check_call(command)

    def end_session(self):
        if not self.exists():
            raise ClickChrootException(
                "Chroot %s does not exist" % self.full_name)
        command = ["schroot", "-c", self.full_session_name, "--end-session"]
        subprocess.check_call(command)<|MERGE_RESOLUTION|>--- conflicted
+++ resolved
@@ -93,15 +93,7 @@
 
 
 class ClickChroot:
-<<<<<<< HEAD
-    def __init__(self, target_arch, framework, name=None, series=None):
-=======
     def __init__(self, target_arch, framework, name=None, series=None, session=None):
-        if name is None:
-            name = "click"
-        if series is None:
-            series = framework_series[framework]
->>>>>>> 9377d102
         self.target_arch = target_arch
         self.framework = framework
         if name is None:
