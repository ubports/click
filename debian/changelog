--- conflicted
+++ resolved
@@ -1,14 +1,10 @@
-<<<<<<< HEAD
+click (0.4.32.1) UNRELEASED; urgency=low
+
+  * fix autopkgtest failure found in 0.4.32
+
+ -- Michael Vogt <michael.vogt@ubuntu.com>  Tue, 09 Sep 2014 09:56:57 +0200
+
 click (0.4.32) utopic; urgency=medium
-=======
-click (0.4.32.1) UNRELEASED; urgency=low
-
-  * fix autopkgtest failure found in 0.4.32
-
- -- Michael Vogt <michael.vogt@ubuntu.com>  Tue, 09 Sep 2014 09:56:57 +0200
-
-click (0.4.32) UNRELEASED; urgency=medium
->>>>>>> 70534321
 
   [ Daniel Holbach ]
   * Run click-review after a successful build of a click package. Offer
