# Copyright (C) 2013 Canonical Ltd.
# Author: Colin Watson <cjwatson@ubuntu.com>

# This program is free software: you can redistribute it and/or modify
# it under the terms of the GNU General Public License as published by
# the Free Software Foundation; version 3 of the License.
#
# This program is distributed in the hope that it will be useful,
# but WITHOUT ANY WARRANTY; without even the implied warranty of
# MERCHANTABILITY or FITNESS FOR A PARTICULAR PURPOSE.  See the
# GNU General Public License for more details.
#
# You should have received a copy of the GNU General Public License
# along with this program.  If not, see <http://www.gnu.org/licenses/>.

"""click commands."""

import importlib


all_commands = (
    "build",
    "buildsource",
    "contents",
    "hook",
    "info",
    "install",
<<<<<<< HEAD
    "list",
=======
    "package-directory",
>>>>>>> 8528b646
    "register",
    "verify",
    )


def load_command(command):
    return importlib.import_module("click.commands.%s" % command)


def help_text():
    lines = []
    for command in all_commands:
        mod = load_command(command)
        lines.append("  %-21s %s" % (command, mod.__doc__.splitlines()[0]))
    return "\n".join(lines)<|MERGE_RESOLUTION|>--- conflicted
+++ resolved
@@ -25,11 +25,8 @@
     "hook",
     "info",
     "install",
-<<<<<<< HEAD
     "list",
-=======
     "package-directory",
->>>>>>> 8528b646
     "register",
     "verify",
     )
