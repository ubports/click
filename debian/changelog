click (0.4.24) UNRELEASED; urgency=medium

  [ Loïc Minier ]
  * Add 14.10 framework in places where all frameworks are listed.

  [ Colin Watson ]
<<<<<<< HEAD
  * Copy the pw_uid and pw_gid members from getpwnam's return value and
    cache those separately, since getpwnam returns a pointer to a static
    buffer so just caching its return value is not useful (LP: #1323998).
=======
  * Handle the renaming of upstart-app-launch to ubuntu-app-launch: we now
    cope with both old and new names.
>>>>>>> b441dba4

 -- Colin Watson <cjwatson@ubuntu.com>  Thu, 22 May 2014 10:52:18 +0100

click (0.4.23.1) utopic; urgency=medium

  [ Colin Watson ]
  * chroot: Force dpkg-architecture to recalculate everything rather than
    picking up values from the environment, to avoid the test suite getting
    confused by environment variables exported by dpkg-buildpackage.

 -- Ubuntu daily release <ps-jenkins@lists.canonical.com>  Tue, 20 May 2014 13:15:41 +0000

click (0.4.23) utopic; urgency=medium

  [ Michael Vogt ]
  * Show human-readable error message when a click chroot subcommand fails
    because of existing or non-existing chroots (LP: #1296820).
  * Selectively disable logging on some tests to avoid message spam during
    the test runs.
  * When running hooks, remove hook symlinks if framework requirements are
    not met (LP: #1271944).
  * Cleanup the chroot if "click chroot create" fails (unless 
    --keep-broken-chroot is used)
  * Fix sources.list generation when native_arch and target_arch are on the
    same archive server (part of LP #1319153).
  * Add "click framework list" command to list available frameworks
    (LP: #1294659).

  [ Pete Woods ]
  * Add libunity-scopes-dev package to chroot (LP: #1320786).

  [ Sergio Schvezov ]
  * click chroot creation depends on dpkg-architecture, so recommend
    dpkg-dev.

  [ Colin Watson ]
  * chroot: Handle the case where we can execute binaries for the target
    architecture directly and thus don't need a cross-compiler
    (LP: #1319153).

 -- Colin Watson <cjwatson@ubuntu.com>  Tue, 20 May 2014 14:10:11 +0100

click (0.4.22) utopic; urgency=medium

  [ Michael Vogt ]
  * Update documentation for building the project.
  * Add support for multiple frameworks (LP: #1318757).

 -- Ubuntu daily release <ps-jenkins@lists.canonical.com>  Wed, 14 May 2014 06:28:34 +0000

click (0.4.21.1) trusty; urgency=medium

  [ Colin Watson ]
  * When a hook command fails, include the command in the error message.
  * Don't allow failure of a single hook to prevent other hooks being run.
  * Log hook failures to stderr and exit non-zero, rather than propagating
    an exception which is then logged as a click crash.

 -- Ubuntu daily release <ps-jenkins@lists.canonical.com>  Tue, 08 Apr 2014 09:41:55 +0000

click (0.4.21) trusty; urgency=medium

  * Add *_as_string variants of manifest methods, for clients that already
    have their own JSON parsing libraries and don't want to use JSON-GLib.
  * Write to stderr and exit non-zero when chrooted commands fail, rather
    than propagating an exception which is then logged as a click crash
    (LP: #1298457).
  * Make the get_manifests family of functions log errors about individual
    manifests to stderr rather than crashing (LP: #1297519).
  * Don't run user hooks until dbus has started; the content-hub hook needs
    to modify gsettings.
  * Don't rely on PyGObject supporting default None arguments; this was only
    added in 3.11.1.

 -- Colin Watson <cjwatson@ubuntu.com>  Tue, 08 Apr 2014 10:13:37 +0100

click (0.4.20) trusty; urgency=medium

  [ Colin Watson ]
  * Create system hook symlinks for all installed packages, not just current
    versions.  This avoids missing AppArmor profiles when there are
    unregistered user-installed versions of packages lying around.

 -- Ubuntu daily release <ps-jenkins@lists.canonical.com>  Mon, 24 Mar 2014 16:16:37 +0000

click (0.4.19) trusty; urgency=medium

  [ Colin Watson ]
  * Set Click.User.ensure_db visibility back to private, since it's no
    longer used by Click.Hook.  (The C ABI is unaffected.)
  * Add brief documentation on Click's multiple-database scheme, based on my
    recent mail to ubuntu-phone.
  * Fix a few potential GLib critical messages from the PackageKit plugin.
  * Make libclick-0.4-dev depend on libjson-glib-dev for
    <json-glib/json-glib.h>.
  * Add Requires.private to click-0.4.pc, so that programs built against
    libclick pick up the proper CFLAGS including glib and json-glib.
  * chroot: Allow creating 14.04 chroots.
  * Include _directory and _removable dynamic manifest keys in "click info"
    output (LP: #1293788).
  * Document -f and -s options to "click chroot" in click(1).
  * chroot: Fix code to make /finish.sh executable.
  * chroot: Make /usr/sbin/policy-rc.d executable in the chroot, as
    otherwise it has no effect.
  * chroot: Run apt-get dist-upgrade on the chroot before trying to install
    the basic build tool set.  Fixes chroot creation for saucy.

  [ Benjamin Zeller ]
  * Take pkexec env vars into account when creating a chroot.

  [ Dimitri John Ledkov ]
  * Add session management to click chroot.

 -- Ubuntu daily release <ps-jenkins@lists.canonical.com>  Tue, 18 Mar 2014 14:27:53 +0000

click (0.4.18.3) trusty; urgency=medium

  [ Colin Watson ]
  * Take a slightly different approach to fixing "click hook run-user": only
    try to update user registration symlinks if they already exist in the
    overlay database.

 -- Ubuntu daily release <ps-jenkins@lists.canonical.com>  Wed, 12 Mar 2014 12:02:47 +0000

click (0.4.18.2) trusty; urgency=medium

  * Make "click hook run-user" ensure that the user registration directory
    exists before dropping privileges and trying to create symlinks in it
    (LP: #1291192).

 -- Colin Watson <cjwatson@ubuntu.com>  Wed, 12 Mar 2014 11:59:31 +0000

click (0.4.18.1) trusty; urgency=medium

  [ Colin Watson ]
  * If a user attempts to install a version of a package that is already
    installed in an underlay database, then just register the appropriate
    version for them rather than unpacking another copy.
  * Make "click hook run-system" and "click hook run-user" consistently use
    the bottom-most unpacked copy of a given version of a package, and
    update hook symlinks and user registration symlinks if necessary.

 -- Ubuntu daily release <ps-jenkins@lists.canonical.com>  Tue, 11 Mar 2014 17:22:10 +0000

click (0.4.18) trusty; urgency=medium

  * Give gir1.2-click-0.4 an exact-versioned dependency on libclick-0.4-0.
  * Use is_symlink helper method in a few more places.
  * Add a similar is_dir helper method.
  * Ignore extraneous non-directories when walking a database root in
    Click.DB.get_packages and Click.DB.gc.
  * Make the PackageKit plugin tolerate the "_removable" dynamic manifest
    key being changed to a boolean in the future.
  * Document that users of "_removable" should tolerate it being a boolean.
  * Use libclick when removing packages, listing packages, or searching
    packages via the PackageKit plugin.
  * Add libclick interfaces to get package manifests, both individually
    (LP: #1287692) and for all installed packages (LP: #1287693).
  * Override description-starts-with-package-name Lintian error for click;
    this is describing the system as a whole rather than naming the package.
  * Add libclick interfaces to get the list of frameworks supported by the
    current system (LP: #1271633) and various properties of those frameworks
    (LP: #1287694).

 -- Colin Watson <cjwatson@ubuntu.com>  Tue, 11 Mar 2014 17:18:07 +0000

click (0.4.17.2) trusty; urgency=medium

  [ Colin Watson ]
  * Fix Click.User construction in "click pkgdir".

 -- Ubuntu daily release <ps-jenkins@lists.canonical.com>  Thu, 06 Mar 2014 16:38:35 +0000

click (0.4.17.1) trusty; urgency=medium

  * gobject-introspection-1.0.pc is in libgirepository1.0-dev, not
    gobject-introspection.  Fix Build-Depends.
  * Build-depend and depend on gir1.2-glib-2.0 and python3-gi.
  * Map gboolean to ctypes.c_int, not ctypes.c_bool.  gboolean and gint are
    the same as far as glib is concerned, and ctypes does strange things
    with its bool type in callbacks.

 -- Colin Watson <cjwatson@ubuntu.com>  Thu, 06 Mar 2014 16:09:33 +0000

click (0.4.17) trusty; urgency=medium

  * Use full path to click in Upstart jobs to save a $PATH lookup.
  * Add systemd units to run Click system and user hooks at the appropriate
    times.  We probably won't be using these for a while, but it does no
    harm to add them.
  * Move an initial core of functionality (database, hooks, osextras, query,
    user) from Python into a new "libclick" library, allowing
    performance-critical clients to avoid the cost of starting a new Python
    interpreter (LP: #1282311).

 -- Colin Watson <cjwatson@ubuntu.com>  Thu, 06 Mar 2014 14:35:26 +0000

click (0.4.16) trusty; urgency=medium

  [ Colin Watson ]
  * hooks: Fix expansion of "$$" in hook patterns to conform to the
    documented behaviour of expanding to the single character "$".
  * Move version detection out of configure.ac into a separate get-version
    script, since intltool-update has trouble with the previous approach.
  * Stop using unittest2 if available; the relevant improvements were
    integrated into the standard library's unittest in Python 2.7, and we no
    longer support 2.6.
  * user: When setting the registered version of a package to the version in
    an underlay database (e.g. a preinstalled version vs. one in the
    user-installed area), remove the overlay link rather than setting a new
    one equal to the underlay; this was always the intended behaviour but
    didn't work that way due to a typo.
  * Add Python 3.4 to list of tested versions.
  * Call setup.py from the top-level Makefile.am rather than from
    debian/rules, to make the build system a bit more unified.
  * Drop AM_GNU_GETTEXT and call intltoolize before autoreconf in
    autogen.sh; this fixes a bug whereby "make" after "./configure" always
    immediately needed to run aclocal.
  * Build-depend on python3-pep8 so that test_pep8_clean doesn't need to be
    skipped when running under Python 3.  This can safely be removed for
    backports to precise.
  * Simplify click -> python3-click dependency given that both are
    Architecture: any.
  * Tighten packagekit-plugin-click -> click dependency to require a
    matching version.
  * Use dh_install --fail-missing to avoid future mistakes.
  * Sync up substvar use with what debhelper actually generates for us: add
    ${misc:Pre-Depends} to click and packagekit-plugin-click, and remove
    ${python3:Depends} from click-dev.
  * Reset SIGPIPE handling from Python's default of raising an exception to
    the Unix default of terminating the process (LP: #1285790).

 -- Ubuntu daily release <ps-jenkins@lists.canonical.com>  Tue, 04 Mar 2014 15:23:45 +0000

click (0.4.15) trusty; urgency=medium

  [ Stéphane Graber ]
  * Set X-Auto-Uploader to no-rewrite-version
  * Set Vcs-Bzr to the new target branch

 -- Ubuntu daily release <ps-jenkins@lists.canonical.com>  Thu, 30 Jan 2014 16:12:17 +0000

click (0.4.14) trusty; urgency=low

  [ Colin Watson ]
  * chroot: Print help if no subcommand given (LP: #1260669).
  * chroot: Recommend debootstrap from click-dev, and explicitly check for
    it in "click chroot create" (LP: #1260487).
  * chroot: Check for root in "create" and "destroy" (LP: #1260671).
  * hooks: Add a ${short-id} expansion to hook patterns; this is valid only
    in user-level or single-version hooks, and expands to a new "short
    application ID" without the version (LP: #1251635).
  * hooks: Strip any trailing slashes from the end of patterns, as they
    cause confusion with symlink-to-directory semantics and can never be
    useful (LP: #1253855).
  * install: Extend the interpretation of "framework" a little bit to allow
    a Click package to declare that it requires multiple frameworks.  This
    will allow splitting up the SDK framework declarations into more
    fine-grained elements.
  * Policy version 3.9.5: no changes required.
  * build: Enforce only a single framework declaration for now, by request.

  [ Zoltan Balogh ]
  * Add qtmultimedia5-dev to the SDK framework list.

  [ Dimitri John Ledkov ]
  * chroot: Add "cmake" to build_pkgs, as it is expected for cmake to be
    available on any (Ubuntu) framework.

 -- Colin Watson <cjwatson@ubuntu.com>  Thu, 23 Jan 2014 17:30:54 +0000

click (0.4.13) trusty; urgency=low

  [ Robert Bruce Park ]
  * Ignore click packages when building click packages.

  [ Colin Watson ]
  * If "click build" or "click buildsource" is given a directory as the
    value of its -m/--manifest option, interpret that as indicating the
    "manifest.json" file in that directory (LP: #1251604).
  * Ensure correct permissions on /opt/click.ubuntu.com at boot, since a
    system image update may have changed clickpkg's UID/GID (LP: #1259253).

 -- Colin Watson <cjwatson@ubuntu.com>  Tue, 10 Dec 2013 14:33:42 +0000

click (0.4.12) trusty; urgency=low

  [ Colin Watson ]
  * Adjust top-level "click help" entry for "install" to point to pkcon.
  * Fix hook installation tests to test Unicode manifests properly.
  * Read version and date from debian/changelog when building documentation.
  * Declare click-dev Multi-Arch: foreign (LP: #1238796).
  * Build-depend on python3:any/python3-all:any rather than
    python3/python3-all.

  [ Brian Murray, Colin Watson ]
  * Add chroot management support.

 -- Colin Watson <cjwatson@ubuntu.com>  Thu, 21 Nov 2013 14:46:16 +0000

click (0.4.11) saucy; urgency=low

  * Drop --force-missing-framework from PackageKit plugin now that
    /usr/share/click/frameworks/ubuntu-sdk-13.10.framework is in
    ubuntu-sdk-libs.
  * Show a neater error message when a package's framework is not installed
    (LP: #1236671).
  * Show a neater error message when building a package whose manifest file
    cannot be parsed (LP: #1236669).
  * Show a neater error message when running "click install" with
    insufficient privileges (LP: #1236673).

 -- Colin Watson <cjwatson@ubuntu.com>  Fri, 11 Oct 2013 12:07:06 +0100

click (0.4.10) saucy; urgency=low

  * When removing packages, only drop privileges after ensuring the
    existence of the database directory (LP: #1233280).

 -- Colin Watson <cjwatson@ubuntu.com>  Mon, 30 Sep 2013 18:12:14 +0100

click (0.4.9) saucy; urgency=low

  * Explicitly build-depend on pkg-config, since it's needed even if the
    PackageKit/GLib-related build-dependencies are removed for backporting.
  * Remove some stray documentation references to Ubuntu 13.04.
  * Ensure that the user's overlay database directory exists when
    unregistering a preinstalled package (LP: #1232066).
  * Support packages containing code for multiple architectures, and
    document the "architecture" manifest field (LP: #1214380, #1214864).
  * Correctly pass through return values of commands as the exit status of
    the "click" wrapper.
  * Extend "click info" to take a registered package name as an alternative
    to a path to a Click package file (LP: #1232118).
  * Force unpacked files to be owner-writeable (LP: #1232128).

 -- Colin Watson <cjwatson@ubuntu.com>  Mon, 30 Sep 2013 15:24:49 +0100

click (0.4.8) saucy; urgency=low

  * Show a proper error message if "click build" or "click buildsource" is
    called on a directory that does not exist or does not contain a manifest
    file, rather than crashing (LP: #1228619).
  * Restore missing newlines after JSON dumps in "click info" and "click
    list --manifest".
  * Tidy up use of PackageKit IDs; local:click should refer to uninstalled
    packages, while installed:click refers to installed packages.
  * Expose application names and whether a package is removable via the
    PackageKit API: the IDs of installed applications are now formed as
    comma-separated key/value pairs, e.g.
    "installed:click,removable=1,app_name=foo,app_name=bar" (LP: #1209329).
  * Rename ClickUser.__setitem__ to ClickUser.set_version and
    ClickUser.__delitem__ to ClickUser.remove; with multiple databases it
    was impossible for these methods to fulfil the normal contract for
    mutable mappings, since deleting an item might simply expose an item in
    an underlying database.
  * Allow unregistering preinstalled packages.  A preinstalled package
    cannot in general actually be removed from disk, but unregistering it
    for a user records it as being hidden from that user's list of
    registered packages.  Reinstalling the same version unhides it.
  * Consolidate ClickInstaller.audit_control into ClickInstaller.audit.
  * Validate the shipped md5sums file in "click verify" (LP: #1217333).

 -- Colin Watson <cjwatson@ubuntu.com>  Tue, 24 Sep 2013 15:21:48 +0100

click (0.4.7) saucy; urgency=low

  * Run system hooks when removing a package from the file system
    (LP: #1227681).
  * If a hook symlink is already correct, don't unnecessarily remove and
    recreate it.
  * Improve "click hook install-system" and "click hook install-user" to
    remove any stale symlinks they find, and to run Exec commands only once
    per hook.  This significantly speeds up system and session startup when
    lots of applications are installed (LP: #1227604).
  * Rename "click hook install-system" and "click hook install-user" to
    "click hook run-system" and "click hook run-user" respectively, to
    better fit their semantics.  (I expect these commands only to have been
    used internally by click's own Upstart jobs.)
  * Filter version control metadata and editor backup files out of binary
    packages in "click build" (LP: #1223640).

 -- Colin Watson <cjwatson@ubuntu.com>  Fri, 20 Sep 2013 18:07:13 +0100

click (0.4.6) saucy; urgency=low

  * Make sure all unpacked files and directories are group- and
    world-readable, and (if owner-executable) also group- and
    world-executable (LP: #1226553).

 -- Colin Watson <cjwatson@ubuntu.com>  Tue, 17 Sep 2013 13:37:06 +0100

click (0.4.5) saucy; urgency=low

  * Document --force-missing-framework option in the error message produced
    when a package's required framework is not present.
  * Make "click pkgdir" exit 1 if a directory for the given package name or
    path is not found, rather than letting the exception propagate
    (LP: #1225923).
  * Run system hooks at boot time, in particular so that AppArmor profiles
    for packages in /custom are generated and loaded (LP: #1223085).

 -- Colin Watson <cjwatson@ubuntu.com>  Mon, 16 Sep 2013 20:55:28 +0100

click (0.4.4) saucy; urgency=low

  * Amend "click help install" to recommend using "pkcon install-local".
  * Run hooks when removing a per-user package registration.
  * Adjust usage lines for "click help verify" and "click help pkgdir" to
    indicate that options are allowed.
  * Add a click(1) manual page.
  * Use json.dump and json.load in most places rather than json.dumps and
    json.loads (which unnecessarily construct strings).
  * Add "click unregister", which unregisters a package for a user and
    removes it from disk if it is not being used.
  * Add RemovePackage support to the PackageKit plugin, mapped to "click
    unregister".
  * Attempt to remove the old version of a package after installing or
    registering a new one.
  * Remove code supporting PackageKit 0.7 API, and instead arrange to
    disable the PackageKit plugin if the new API is not available, since we
    don't need to build it on Ubuntu 12.04 LTS.
  * Report errors from click subprocesses in PackageKit plugin
    (LP: #1218483).
  * Implement PackageKit search by name and by details.
  * Reserve manifest keys starting with an underscore for use as dynamic
    properties of installed packages.
  * Add the dynamic key "_directory" to "click list --manifest" output,
    showing the directory where each package is unpacked (LP: #1221760).
  * Add the dynamic key "_removable" to "click list --manifest" output,
    which is 1 if a package is unpacked in a location from which it can be
    removed, otherwise 0.

 -- Colin Watson <cjwatson@ubuntu.com>  Mon, 09 Sep 2013 13:37:39 +0100

click (0.4.3) saucy; urgency=low

  * Add support for multiple installation root directories, configured in
    /etc/click/databases/.  Define /usr/share/click/preinstalled,
    /custom/click, and /opt/click.ubuntu.com by default.
  * Add --all-users option to "click install" and "click register": this
    registers the installed package for a special pseudo-user "@all", making
    it visible to all users.
  * Add "click hook install-user", which runs all user-level hooks for all
    packages for a given user.  This is useful at session startup to catch
    up with packages that may have been preinstalled and registered for all
    users.
  * Run "click hook install-user" on session startup from an Upstart user
    job.
  * Avoid calling "click desktophook" if
    /usr/share/click/hooks/upstart-app-launch-desktop.hook exists.
  * Force umask to a sane value when dropping privileges (022 for clickpkg,
    current-umask | 002 for other users; LP: #1215480).
  * Use aa-exec-click rather than aa-exec in .desktop files generated by
    "click desktophook" (LP: #1197047).

 -- Colin Watson <cjwatson@ubuntu.com>  Wed, 04 Sep 2013 17:01:58 +0100

click (0.4.2) saucy; urgency=low

  * Suppress dpkg calls to lchown when not running as root (LP: #1220125).

 -- Colin Watson <cjwatson@ubuntu.com>  Tue, 03 Sep 2013 10:12:29 +0100

click (0.4.1) saucy; urgency=low

  [ Sergio Schvezov ]
  * Compare mtimes for desktop files, not stat objects.

 -- Colin Watson <cjwatson@ubuntu.com>  Mon, 02 Sep 2013 14:54:49 +0100

click (0.4.0) saucy; urgency=low

  [ Colin Watson ]
  * Add "installed-size" as a mandatory field in the control area's
    "manifest" file; it should not be present in source manifest files, and
    is generated automatically by "click build".
  * Add an optional "icon" manifest key.
  * Consistently call clickpreload_init from preloaded functions in case
    they happen to be called before libclickpreload's constructor.
  * Run dpkg with --force-bad-path so that /sbin and /usr/sbin are not
    required to be on $PATH; we don't use the tools dpkg gets from there.

  [ Loïc Minier ]
  * Add fopen64 wrapper (LP: #1218674).

 -- Colin Watson <cjwatson@ubuntu.com>  Fri, 30 Aug 2013 17:59:34 +0100

click (0.3.4) saucy; urgency=low

  * Make "click desktophook" tolerate dangling symlinks in
    ~/.local/share/applications/.

 -- Colin Watson <cjwatson@ubuntu.com>  Wed, 28 Aug 2013 18:00:55 +0200

click (0.3.3) saucy; urgency=low

  * Recommend click-apparmor from click (suggested by Jamie Strandboge).

 -- Colin Watson <cjwatson@ubuntu.com>  Wed, 28 Aug 2013 12:17:23 +0200

click (0.3.2) saucy; urgency=low

  [ Jamie Strandboge ]
  * Document maintainer as an optional field.

  [ Matthias Klumpp ]
  * Support PackageKit 0.8 API.

 -- Colin Watson <cjwatson@ubuntu.com>  Tue, 27 Aug 2013 21:07:02 +0200

click (0.3.1) saucy; urgency=low

  [ Colin Watson ]
  * Fix some more failures with mock 0.7.2.
  * Work around the lack of a python-apt backport of
    apt_pkg.TagFile(sequence, bytes=True) to precise.

  [ Jamie Strandboge ]
  * Codify allowed characters for "application ID".
  * Fix typos in apparmor hook example.

 -- Colin Watson <cjwatson@ubuntu.com>  Tue, 13 Aug 2013 10:10:11 +0200

click (0.3.0) saucy; urgency=low

  * Insert a new "_click-binary" ar member immediately after
    "debian-binary"; this allows detecting the MIME type of a Click package
    even when it doesn't have the extension ".click" (LP: #1205346).
  * Declare the application/x-click MIME type, since the shared-mime-info
    upstream would rather not take the patch there at this point
    (https://bugs.freedesktop.org/show_bug.cgi?id=66689).
  * Make removal of old links for single-version hooks work even when the
    application ID is not a prefix of the pattern's basename.
  * Add an optional Hook-Name field to hook files, thereby allowing multiple
    hooks to attach to the same virtual name.
  * Rename click's own "desktop" hook to "click-desktop", making use of the
    new Hook-Name facility.

 -- Colin Watson <cjwatson@ubuntu.com>  Tue, 06 Aug 2013 11:08:46 +0100

click (0.2.10) saucy; urgency=low

  * Force click's stdout encoding to UTF-8 regardless of the locale.
  * Don't encode non-ASCII characters in JSON dumps.
  * Treat manifests as UTF-8.

 -- Colin Watson <cjwatson@ubuntu.com>  Tue, 30 Jul 2013 15:14:16 +0100

click (0.2.9) saucy; urgency=low

  * Tolerate dangling source symlinks in "click desktophook".
  * Handle the case where the clickpkg user cannot read the .click file,
    using some LD_PRELOAD trickery to allow passing it as a file descriptor
    opened by the privileged process (LP: #1204523).
  * Remove old links for single-version hooks when installing new versions
    (LP: #1206115).

 -- Colin Watson <cjwatson@ubuntu.com>  Mon, 29 Jul 2013 16:56:42 +0100

click (0.2.8) saucy; urgency=low

  * Check in advance whether the root is writable by the clickpkg user, not
    just by root, and do so in a way less vulnerable to useful exception
    text being eaten by a subprocess preexec_fn (LP: #1204570).
  * Actually install
    /var/lib/polkit-1/localauthority/10-vendor.d/com.ubuntu.click.pkla in
    the packagekit-plugin-click binary package.

 -- Colin Watson <cjwatson@ubuntu.com>  Thu, 25 Jul 2013 17:40:49 +0100

click (0.2.7) saucy; urgency=low

  * Fix error message when rejecting "_" from a package name or version
    (LP: #1204560).

 -- Colin Watson <cjwatson@ubuntu.com>  Wed, 24 Jul 2013 16:42:59 +0100

click (0.2.6) saucy; urgency=low

  * Adjust written .desktop files to avoid tickling some bugs in Unity 8's
    parsing.

 -- Colin Watson <cjwatson@ubuntu.com>  Wed, 24 Jul 2013 08:03:08 +0100

click (0.2.5) saucy; urgency=low

  * Ensure that ~/.local/share/applications exists if we need to write any
    .desktop files.

 -- Colin Watson <cjwatson@ubuntu.com>  Wed, 24 Jul 2013 07:44:44 +0100

click (0.2.4) saucy; urgency=low

  * Mangle Icon in .desktop files to point to an absolute path within the
    package unpack directory if necessary.
  * Add a "--" separator between aa-exec's options and the subsidiary
    command, per Jamie Strandboge.

 -- Colin Watson <cjwatson@ubuntu.com>  Tue, 23 Jul 2013 23:38:29 +0100

click (0.2.3) saucy; urgency=low

  * Set Path in generated .desktop files to the top-level package directory.
  * Revert part of geteuid() change in 0.2.2; ClickUser._drop_privileges and
    ClickUser._regain_privileges need to check the real UID, or else they
    will never regain privileges.
  * When running a hook, set HOME to the home directory of the user the hook
    is running as.

 -- Colin Watson <cjwatson@ubuntu.com>  Tue, 23 Jul 2013 22:57:03 +0100

click (0.2.2) saucy; urgency=low

  * dh_click: Support --name option.
  * Avoid ClickUser.__iter__ infecting its caller with dropped privileges.
  * Use geteuid() rather than getuid() in several places to check whether we
    need to drop or regain privileges.
  * Add a user-level hook to create .desktop files in
    ~/.local/share/applications/.  (This should probably move to some other
    package at some point.)

 -- Colin Watson <cjwatson@ubuntu.com>  Tue, 23 Jul 2013 19:36:44 +0100

click (0.2.1) saucy; urgency=low

  * Fix "click help list".
  * Remove HOME from environment when running dpkg, so that it doesn't try
    to read .dpkg.cfg from it (which may fail when dropping privileges from
    root and produce a warning message).
  * Refuse to install .click directories at any level, not just the top.
  * Add "click pkgdir" command to print the top-level package directory from
    either a package name or a path within a package; based on work by Ted
    Gould, for which thanks.

 -- Colin Watson <cjwatson@ubuntu.com>  Mon, 22 Jul 2013 09:36:19 +0100

click (0.2.0) saucy; urgency=low

  * Revise and implement hooks specification.  While many things have
    changed, the previous version was never fully implemented.  However, I
    have incremented the default Click-Version value to 0.2 to reflect the
    design work.
    - The "hooks" manifest key now contains a dictionary keyed by
      application name.  This means manifest authors have to repeat
      themselves much less in common cases.
    - There is now an explicit distinction between system-level and
      user-level hooks.  System-level hooks may reflect multiple concurrent
      versions, and require a user name.
    - Hook symlinks are now named by a combination of the Click package
      name, the application name, and the Click package version.
    - The syntax of Pattern has changed to make it easier to extend with new
      substitutions.
  * Reject '_' and '/' characters in all of package name, application name,
    and package version.

 -- Colin Watson <cjwatson@ubuntu.com>  Fri, 19 Jul 2013 13:11:31 +0100

click (0.1.7) saucy; urgency=low

  * Correct name of .pkla file (now
    /var/lib/polkit-1/localauthority/10-vendor.d/com.ubuntu.click.pkla).

 -- Colin Watson <cjwatson@ubuntu.com>  Thu, 18 Jul 2013 17:00:46 +0100

click (0.1.6) saucy; urgency=low

  * Move defaults for frameworks and hooks directories to click.paths.
  * Install /var/lib/polkit-1/localauthority/10-vendor.d/10-click.pkla to
    allow the phablet user to install Click packages without being known to
    logind, as a temporary workaround.

 -- Colin Watson <cjwatson@ubuntu.com>  Thu, 18 Jul 2013 16:55:08 +0100

click (0.1.5) saucy; urgency=low

  * Fix infinite recursion in ClickUser.click_pw.
  * When all the files requested for installation are Click packages,
    override org.freedesktop.packagekit.package-install* PolicyKit actions
    to com.ubuntu.click.package-install, defined with a more open default
    policy.  (This requires some backports to PackageKit, not in the archive
    yet.)

 -- Colin Watson <cjwatson@ubuntu.com>  Wed, 17 Jul 2013 15:46:48 +0100

click (0.1.4) saucy; urgency=low

  * Add support for per-user package registration.
  * Move install log file from $root/.click.log to $root/.click/log.
  * Add an autotools-based build system for our C components.
  * Initial version of a PackageKit plugin, in a new packagekit-plugin-click
    package; still experimental.
  * Restore compatibility with Python 3.2 (LP: #1200670).
  * Adjust tests to pass with mock 0.7.2 (as in Ubuntu 12.04 LTS).
  * Make the default root directory a configure option.
  * Add a simple "click list" command.

 -- Colin Watson <cjwatson@ubuntu.com>  Mon, 15 Jul 2013 15:55:48 +0100

click (0.1.3) saucy; urgency=low

  * Rename to click, per Mark Shuttleworth.

 -- Colin Watson <cjwatson@ubuntu.com>  Thu, 27 Jun 2013 15:57:25 +0100

click-package (0.1.2) saucy; urgency=low

  * Disable dh_sphinxdoc for builds that are not building
    architecture-independent packages.

 -- Colin Watson <cjwatson@ubuntu.com>  Tue, 25 Jun 2013 18:57:47 +0100

click-package (0.1.1) saucy; urgency=low

  * clickpackage.tests.test_install: Set NO_PKG_MANGLE when building fake
    packages, to avoid having Maintainer fields mangled on the buildds.

 -- Colin Watson <cjwatson@ubuntu.com>  Tue, 25 Jun 2013 17:32:00 +0100

click-package (0.1) saucy; urgency=low

  * Initial release.

 -- Colin Watson <cjwatson@ubuntu.com>  Mon, 24 Jun 2013 14:43:21 +0100<|MERGE_RESOLUTION|>--- conflicted
+++ resolved
@@ -4,14 +4,11 @@
   * Add 14.10 framework in places where all frameworks are listed.
 
   [ Colin Watson ]
-<<<<<<< HEAD
   * Copy the pw_uid and pw_gid members from getpwnam's return value and
     cache those separately, since getpwnam returns a pointer to a static
     buffer so just caching its return value is not useful (LP: #1323998).
-=======
   * Handle the renaming of upstart-app-launch to ubuntu-app-launch: we now
     cope with both old and new names.
->>>>>>> b441dba4
 
  -- Colin Watson <cjwatson@ubuntu.com>  Thu, 22 May 2014 10:52:18 +0100
 
