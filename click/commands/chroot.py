--- conflicted
+++ resolved
@@ -64,14 +64,9 @@
     chroot = ClickChroot(args.architecture, args.framework, series=args.series)
     with message_on_error(
             ClickChrootAlreadyExistsException, ErrorMessages.EXISTS):
-<<<<<<< HEAD
         return chroot.create(parser.keep_broken_chroot_on_fail)
-    return False
-=======
-        return chroot.create()
-    # if we reach this point there was a error so return exit_status 1
-    return 1
->>>>>>> 60e7e04f
+    # if we reach this point there was a error so return exit_status 1
+    return 1
 
 
 def install(parser, args):
