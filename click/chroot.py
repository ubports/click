--- conflicted
+++ resolved
@@ -46,14 +46,12 @@
     "ubuntu-sdk-14.10-html": "ubuntu-sdk-14.10",
     "ubuntu-sdk-14.10-papi": "ubuntu-sdk-14.10",
     "ubuntu-sdk-14.10-qml": "ubuntu-sdk-14.10",
-<<<<<<< HEAD
-    "ubuntu-core-14.10": "ubuntu-core-14.10",
-=======
     # 15.04
     "ubuntu-sdk-15.04-html": "ubuntu-sdk-15.04",
     "ubuntu-sdk-15.04-papi": "ubuntu-sdk-15.04",
     "ubuntu-sdk-15.04-qml": "ubuntu-sdk-15.04",
->>>>>>> e4a8f56b
+    # core
+    "ubuntu-core-15.04-dev1": "ubuntu-core-15.04",
     }
 
 
@@ -61,11 +59,8 @@
     "ubuntu-sdk-13.10": "saucy",
     "ubuntu-sdk-14.04": "trusty",
     "ubuntu-sdk-14.10": "utopic",
-<<<<<<< HEAD
-    "ubuntu-core-14.10": "utopic",
-=======
     "ubuntu-sdk-15.04": "vivid",
->>>>>>> e4a8f56b
+    "ubuntu-core-15.04": "vivid",
     }
 
 
@@ -172,16 +167,15 @@
         "ubuntu-html5-theme:TARGET",
         "ubuntu-ui-toolkit-doc",
         ],
-<<<<<<< HEAD
-    "ubuntu-core-14.10": [
-    ],
-=======
     "ubuntu-sdk-15.04": [
         # the sdk libs
         "ubuntu-sdk-libs:TARGET",
         "ubuntu-sdk-libs-dev:TARGET",
         ],
->>>>>>> e4a8f56b
+    "ubuntu-core-15.04-dev1": [
+        "ubuntu-core-libs:TARGET",
+        "ubuntu-core-libs-dev:TARGET",
+        ],
     }
 
 
